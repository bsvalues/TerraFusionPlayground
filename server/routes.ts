--- conflicted
+++ resolved
@@ -1,4 +1,3 @@
-<<<<<<< HEAD
 import express, { Express, Request, Response, NextFunction } from 'express';
 import { createServer, type Server } from 'http';
 import { randomUUID } from 'crypto';
@@ -11,27 +10,10 @@
 import QGISService from './services/qgis-service';
 import { metricsService } from './services/prometheus-metrics-service';
 import { MainWebSocketServer } from './services/main-websocket-server';
+import { SimpleWebSocketServer } from './services/simple-websocket-server';
 import { logger } from './utils/logger';
 import {
   insertPropertySchema,
-=======
-import express, { Express, Request, Response, NextFunction } from "express";
-import { createServer, type Server } from "http";
-import { randomUUID } from "crypto";
-import { WebSocketServer, WebSocket } from "ws";
-import { storage } from "./storage";
-import { db } from "./db";
-import { sql } from "drizzle-orm";
-import { z } from "zod";
-import path from "path";
-import QGISService from "./services/qgis-service";
-import { metricsService } from "./services/prometheus-metrics-service";
-import { MainWebSocketServer } from "./services/main-websocket-server";
-import { SimpleWebSocketServer } from "./services/simple-websocket-server";
-import { logger } from "./utils/logger";
-import { 
-  insertPropertySchema, 
->>>>>>> fbb14c6f
   insertLandRecordSchema,
   insertImprovementSchema,
   insertFieldSchema,
@@ -260,10 +242,7 @@
   app.get('/enhanced-websocket-test', (req, res) => {
     res.sendFile(path.join(process.cwd(), 'enhanced-websocket-test.html'));
   });
-<<<<<<< HEAD
-
-=======
-  
+
   // Dual WebSocket test page for comparing connections
   app.get('/dual-websocket-test', (req, res) => {
     res.sendFile(path.join(process.cwd(), 'dual-websocket-test.html'));
@@ -278,8 +257,6 @@
   app.get('/resilient-connection-test', (req, res) => {
     res.sendFile(path.join(process.cwd(), 'resilient-connection-test.html'));
   });
-  
->>>>>>> fbb14c6f
   // Add health check endpoint
   app.get('/api/health', (req, res) => {
     res.json({
@@ -315,10 +292,7 @@
   });
 
   // Note: Already have a WebSocket test route at line ~184
-<<<<<<< HEAD
-
-=======
-  
+
   // Add WebSocket HTTP fallback endpoint
   app.post('/api/ws-fallback/send', (req, res) => {
     const message = req.body;
@@ -368,8 +342,6 @@
     // Send response
     res.json(response);
   });
-  
->>>>>>> fbb14c6f
   // Add Server-Sent Events (SSE) endpoint as WebSocket fallback
   app.get('/api/events', (req, res) => {
     // Set SSE headers
@@ -3224,16 +3196,11 @@
     logLevel: 'debug',
     clientTracking: true,
   });
-<<<<<<< HEAD
-
-=======
-  
+
   // Initialize the simple WebSocket server on a different path for testing
   logger.info('[WebSocket] Initializing SimpleWebSocketServer on path: /ws-simple');
   const simpleWebSocketServer = new SimpleWebSocketServer();
   simpleWebSocketServer.initialize(httpServer, '/ws-simple');
-  
->>>>>>> fbb14c6f
   // Register handlers for the main WebSocket server
   mainWebSocketServer.on('ping', (message, clientId, client) => {
     logger.debug('[WebSocket] Received ping message', { clientId });
